defmodule Dutycycle.State do
  @moduledoc false

  require Logger
  use Timex
  use Ecto.Schema

  import Ecto.Query, only: [from: 2, update: 2]

  alias Dutycycle.Profile
  alias Janice.TimeSupport

  schema "dutycycle_state" do
    field(:state)
    field(:dev_state, :boolean)
    field(:run_at, :utc_datetime_usec)
    field(:run_end_at, :utc_datetime_usec)
    field(:idle_at, :utc_datetime_usec)
    field(:idle_end_at, :utc_datetime_usec)
    field(:started_at, :utc_datetime_usec)
    field(:state_at, :utc_datetime_usec)
    belongs_to(:dutycycle, Dutycycle)

    timestamps(usec: true)
  end

  def as_map(%Dutycycle.State{} = dcs) do
    keys = [
      :id,
      :state,
      :dev_state,
      :run_at,
      :run_end_at,
      :idle_at,
      :idle_end_at,
      :started_at,
      :state_at
    ]

    Map.take(dcs, keys)
  end

  def get(%Dutycycle{state: state}), do: Map.get(state, :state, "stopped")

  def set(opts) when is_list(opts) do
    rc = set(:raw_result, opts)

    if is_tuple(rc) and elem(rc, 0) > 0, do: :ok, else: rc
  end

  def set(:raw_result, opts) when is_list(opts) do
    mode = Keyword.get(opts, :mode, nil)
    dc = Keyword.get(opts, :dutycycle, %{})
    dc_id = Map.get(dc, :id, false)
    profile = Map.get(dc, :profiles) |> Profile.active()

    now = DateTime.utc_now()
    query = from(s in Dutycycle.State, where: s.dutycycle_id == ^dc_id)

    cond do
      is_nil(mode) or dc_id == false ->
        :bad_args

<<<<<<< HEAD
      mode in ["stop", "offline"] ->
        Switch.state(dc.device,
          position: false,
          lazy: true,
          ack: false,
          log: false
        )

        new_state = if(mode === "stop", do: "stopped", else: mode)

        query
        |> update(
          set: [
            state: ^new_state,
            dev_state: false,
            idle_at: nil,
            idle_end_at: nil,
            run_at: nil,
            run_end_at: nil,
            started_at: nil,
            state_at: ^now
          ]
        )
        |> Repo.update_all([])
=======
      mode in ["idle", "run"] && profile === :none ->
        :no_active_profile
>>>>>>> 5c96862b

      mode === "stop" ->
        Switch.state(dc.device,
          position: false,
          lazy: true,
          ack: false,
          log: false
        )

        query
        |> update(
          set: [
            state: "stopped",
            dev_state: false,
            idle_at: nil,
            idle_end_at: nil,
            run_at: nil,
            run_end_at: nil,
            started_at: nil,
            state_at: ^now
          ]
        )
        |> Repo.update_all([])

      mode === "idle" ->
        Switch.state(dc.device, position: false, lazy: true, log: false)

        idle_end_at =
          TimeSupport.utc_now() |> Timex.shift(milliseconds: profile.idle_ms)

        query
        |> update(
          set: [
            state: "idling",
            dev_state: false,
            idle_at: ^now,
            idle_end_at: ^idle_end_at,
            run_at: nil,
            run_end_at: nil,
            state_at: ^now
          ]
        )
        |> Repo.update_all([])

      mode === "run" ->
        Switch.state(dc.device, position: true, lazy: true, log: false)

        run_end_at =
          TimeSupport.utc_now() |> Timex.shift(milliseconds: profile.run_ms)

        query
        |> update(
          set: [
            state: "running",
            dev_state: true,
            idle_at: nil,
            idle_end_at: nil,
            run_at: ^now,
            run_end_at: ^run_end_at,
            state_at: ^now
          ]
        )
        |> Repo.update_all([])

      true ->
        :bad_args
    end
  end

  def stopped?(%Dutycycle{state: state}) do
    state = Map.get(state, :state, "stopped")

    if state === "stopped", do: true, else: false
  end
end<|MERGE_RESOLUTION|>--- conflicted
+++ resolved
@@ -61,7 +61,6 @@
       is_nil(mode) or dc_id == false ->
         :bad_args
 
-<<<<<<< HEAD
       mode in ["stop", "offline"] ->
         Switch.state(dc.device,
           position: false,
@@ -86,10 +85,6 @@
           ]
         )
         |> Repo.update_all([])
-=======
-      mode in ["idle", "run"] && profile === :none ->
-        :no_active_profile
->>>>>>> 5c96862b
 
       mode === "stop" ->
         Switch.state(dc.device,
